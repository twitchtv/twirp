// Code generated by protoc-gen-twirp v8.0.0, DO NOT EDIT.
// source: service.proto

/*
Package twirptest is a generated twirp stub package.
This code was generated with github.com/twitchtv/twirp/protoc-gen-twirp v8.0.0.

It is generated from these files:
	service.proto
*/
package twirptest

import context "context"
import fmt "fmt"
import http "net/http"
import ioutil "io/ioutil"
import json "encoding/json"
import strconv "strconv"
import strings "strings"

import protojson "google.golang.org/protobuf/encoding/protojson"
import proto "google.golang.org/protobuf/proto"
import twirp "github.com/twitchtv/twirp"
import ctxsetters "github.com/twitchtv/twirp/ctxsetters"

import bytes "bytes"
import io "io"
import path "path"
import url "net/url"

// This is a compile-time assertion to ensure that this generated file
// is compatible with the twirp package used in your project.
// A compilation error at this line likely means your copy of the
// twirp package needs to be updated.
const _ = twirp.TwirpPackageIsVersion7

// =====================
// Haberdasher Interface
// =====================

// A Haberdasher makes hats for clients.
type Haberdasher interface {
	// MakeHat produces a hat of mysterious, randomly-selected color!
	MakeHat(context.Context, *Size) (*Hat, error)
}

// ===========================
// Haberdasher Protobuf Client
// ===========================

type haberdasherProtobufClient struct {
	client      HTTPClient
	urls        [1]string
	interceptor twirp.Interceptor
	opts        twirp.ClientOptions
}

// NewHaberdasherProtobufClient creates a Protobuf client that implements the Haberdasher interface.
// It communicates using Protobuf and can be configured with a custom HTTPClient.
func NewHaberdasherProtobufClient(baseURL string, client HTTPClient, opts ...twirp.ClientOption) Haberdasher {
	if c, ok := client.(*http.Client); ok {
		client = withoutRedirects(c)
	}

	clientOpts := twirp.ClientOptions{}
	for _, o := range opts {
		o(&clientOpts)
	}

	// Using ReadOpt allows backwards and forwads compatibility with new options in the future
	literalURLs := false
	_ = clientOpts.ReadOpt("literalURLs", &literalURLs)
	var pathPrefix string
	if ok := clientOpts.ReadOpt("pathPrefix", &pathPrefix); !ok {
		pathPrefix = "/twirp" // default prefix
	}

	// Build method URLs: <baseURL>[<prefix>]/<package>.<Service>/<Method>
	serviceURL := sanitizeBaseURL(baseURL)
	serviceURL += baseServicePath(pathPrefix, "twirp.internal.twirptest", "Haberdasher")
	urls := [1]string{
		serviceURL + "MakeHat",
	}

	return &haberdasherProtobufClient{
		client:      client,
		urls:        urls,
		interceptor: twirp.ChainInterceptors(clientOpts.Interceptors...),
		opts:        clientOpts,
	}
}

func (c *haberdasherProtobufClient) MakeHat(ctx context.Context, in *Size) (*Hat, error) {
	ctx = ctxsetters.WithPackageName(ctx, "twirp.internal.twirptest")
	ctx = ctxsetters.WithServiceName(ctx, "Haberdasher")
	ctx = ctxsetters.WithMethodName(ctx, "MakeHat")
	caller := c.callMakeHat
	if c.interceptor != nil {
		caller = func(ctx context.Context, req *Size) (*Hat, error) {
			resp, err := c.interceptor(
				func(ctx context.Context, req interface{}) (interface{}, error) {
					typedReq, ok := req.(*Size)
					if !ok {
						return nil, twirp.InternalError("failed type assertion req.(*Size) when calling interceptor")
					}
					return c.callMakeHat(ctx, typedReq)
				},
			)(ctx, req)
			if resp != nil {
				typedResp, ok := resp.(*Hat)
				if !ok {
					return nil, twirp.InternalError("failed type assertion resp.(*Hat) when calling interceptor")
				}
				return typedResp, err
			}
			return nil, err
		}
	}
	return caller(ctx, in)
}

func (c *haberdasherProtobufClient) callMakeHat(ctx context.Context, in *Size) (*Hat, error) {
	out := new(Hat)
	ctx, err := doProtobufRequest(ctx, c.client, c.opts.Hooks, c.urls[0], in, out)
	if err != nil {
		twerr, ok := err.(twirp.Error)
		if !ok {
			twerr = twirp.InternalErrorWith(err)
		}
		callClientError(ctx, c.opts.Hooks, twerr)
		return nil, err
	}

	callClientResponseReceived(ctx, c.opts.Hooks)

	return out, nil
}

// =======================
// Haberdasher JSON Client
// =======================

type haberdasherJSONClient struct {
	client      HTTPClient
	urls        [1]string
	interceptor twirp.Interceptor
	opts        twirp.ClientOptions
}

// NewHaberdasherJSONClient creates a JSON client that implements the Haberdasher interface.
// It communicates using JSON and can be configured with a custom HTTPClient.
func NewHaberdasherJSONClient(baseURL string, client HTTPClient, opts ...twirp.ClientOption) Haberdasher {
	if c, ok := client.(*http.Client); ok {
		client = withoutRedirects(c)
	}

	clientOpts := twirp.ClientOptions{}
	for _, o := range opts {
		o(&clientOpts)
	}

	// Using ReadOpt allows backwards and forwads compatibility with new options in the future
	literalURLs := false
	_ = clientOpts.ReadOpt("literalURLs", &literalURLs)
	var pathPrefix string
	if ok := clientOpts.ReadOpt("pathPrefix", &pathPrefix); !ok {
		pathPrefix = "/twirp" // default prefix
	}

	// Build method URLs: <baseURL>[<prefix>]/<package>.<Service>/<Method>
	serviceURL := sanitizeBaseURL(baseURL)
	serviceURL += baseServicePath(pathPrefix, "twirp.internal.twirptest", "Haberdasher")
	urls := [1]string{
		serviceURL + "MakeHat",
	}

	return &haberdasherJSONClient{
		client:      client,
		urls:        urls,
		interceptor: twirp.ChainInterceptors(clientOpts.Interceptors...),
		opts:        clientOpts,
	}
}

func (c *haberdasherJSONClient) MakeHat(ctx context.Context, in *Size) (*Hat, error) {
	ctx = ctxsetters.WithPackageName(ctx, "twirp.internal.twirptest")
	ctx = ctxsetters.WithServiceName(ctx, "Haberdasher")
	ctx = ctxsetters.WithMethodName(ctx, "MakeHat")
	caller := c.callMakeHat
	if c.interceptor != nil {
		caller = func(ctx context.Context, req *Size) (*Hat, error) {
			resp, err := c.interceptor(
				func(ctx context.Context, req interface{}) (interface{}, error) {
					typedReq, ok := req.(*Size)
					if !ok {
						return nil, twirp.InternalError("failed type assertion req.(*Size) when calling interceptor")
					}
					return c.callMakeHat(ctx, typedReq)
				},
			)(ctx, req)
			if resp != nil {
				typedResp, ok := resp.(*Hat)
				if !ok {
					return nil, twirp.InternalError("failed type assertion resp.(*Hat) when calling interceptor")
				}
				return typedResp, err
			}
			return nil, err
		}
	}
	return caller(ctx, in)
}

func (c *haberdasherJSONClient) callMakeHat(ctx context.Context, in *Size) (*Hat, error) {
	out := new(Hat)
	ctx, err := doJSONRequest(ctx, c.client, c.opts.Hooks, c.urls[0], in, out)
	if err != nil {
		twerr, ok := err.(twirp.Error)
		if !ok {
			twerr = twirp.InternalErrorWith(err)
		}
		callClientError(ctx, c.opts.Hooks, twerr)
		return nil, err
	}

	callClientResponseReceived(ctx, c.opts.Hooks)

	return out, nil
}

// ==========================
// Haberdasher Server Handler
// ==========================

type haberdasherServer struct {
	Haberdasher
	interceptor        twirp.Interceptor
	hooks              *twirp.ServerHooks
	pathPrefix         string // prefix for routing
	jsonSkipDefaults   bool   // do not include unpopulated fields (default values) in the response
	jsonCamelCaseNames bool   // JSON fields are serialized as lowerCamelCase rather than keeping the original proto names
}

// NewHaberdasherServer builds a TwirpServer that can be used as an http.Handler to handle
// HTTP requests that are routed to the right method in the provided svc implementation.
// The opts are twirp.ServerOption modifiers, for example twirp.WithServerHooks(hooks).
func NewHaberdasherServer(svc Haberdasher, opts ...interface{}) TwirpServer {
	serverOpts := newServerOpts(opts)

	// Using ReadOpt allows backwards and forwads compatibility with new options in the future
	jsonSkipDefaults := false
	_ = serverOpts.ReadOpt("jsonSkipDefaults", &jsonSkipDefaults)
	var pathPrefix string
	if ok := serverOpts.ReadOpt("pathPrefix", &pathPrefix); !ok {
		pathPrefix = "/twirp" // default prefix
	}

	return &haberdasherServer{
<<<<<<< HEAD
		Haberdasher:        svc,
		pathPrefix:         serverOpts.PathPrefix(),
		interceptor:        twirp.ChainInterceptors(serverOpts.Interceptors...),
		hooks:              serverOpts.Hooks,
		jsonSkipDefaults:   serverOpts.JSONSkipDefaults,
		jsonCamelCaseNames: serverOpts.JSONCamelCaseNames,
=======
		Haberdasher:      svc,
		hooks:            serverOpts.Hooks,
		interceptor:      twirp.ChainInterceptors(serverOpts.Interceptors...),
		pathPrefix:       pathPrefix,
		jsonSkipDefaults: jsonSkipDefaults,
>>>>>>> ef48131c
	}
}

// writeError writes an HTTP response with a valid Twirp error format, and triggers hooks.
// If err is not a twirp.Error, it will get wrapped with twirp.InternalErrorWith(err)
func (s *haberdasherServer) writeError(ctx context.Context, resp http.ResponseWriter, err error) {
	writeError(ctx, resp, err, s.hooks)
}

// handleRequestBodyError is used to handle error when the twirp server cannot read request
func (s *haberdasherServer) handleRequestBodyError(ctx context.Context, resp http.ResponseWriter, msg string, err error) {
	if context.Canceled == ctx.Err() {
		s.writeError(ctx, resp, twirp.NewError(twirp.Canceled, "failed to read request: context canceled"))
		return
	}
	if context.DeadlineExceeded == ctx.Err() {
		s.writeError(ctx, resp, twirp.NewError(twirp.DeadlineExceeded, "failed to read request: deadline exceeded"))
		return
	}
	s.writeError(ctx, resp, twirp.WrapError(malformedRequestError(msg), err))
}

// HaberdasherPathPrefix is a convenience constant that may identify URL paths.
// Should be used with caution, it only matches routes generated by Twirp Go clients,
// with the default "/twirp" prefix and default CamelCase service and method names.
// More info: https://twitchtv.github.io/twirp/docs/routing.html
const HaberdasherPathPrefix = "/twirp/twirp.internal.twirptest.Haberdasher/"

func (s *haberdasherServer) ServeHTTP(resp http.ResponseWriter, req *http.Request) {
	ctx := req.Context()
	ctx = ctxsetters.WithPackageName(ctx, "twirp.internal.twirptest")
	ctx = ctxsetters.WithServiceName(ctx, "Haberdasher")
	ctx = ctxsetters.WithResponseWriter(ctx, resp)

	var err error
	ctx, err = callRequestReceived(ctx, s.hooks)
	if err != nil {
		s.writeError(ctx, resp, err)
		return
	}

	if req.Method != "POST" {
		msg := fmt.Sprintf("unsupported method %q (only POST is allowed)", req.Method)
		s.writeError(ctx, resp, badRouteError(msg, req.Method, req.URL.Path))
		return
	}

	// Verify path format: [<prefix>]/<package>.<Service>/<Method>
	prefix, pkgService, method := parseTwirpPath(req.URL.Path)
	if pkgService != "twirp.internal.twirptest.Haberdasher" {
		msg := fmt.Sprintf("no handler for path %q", req.URL.Path)
		s.writeError(ctx, resp, badRouteError(msg, req.Method, req.URL.Path))
		return
	}
	if prefix != s.pathPrefix {
		msg := fmt.Sprintf("invalid path prefix %q, expected %q, on path %q", prefix, s.pathPrefix, req.URL.Path)
		s.writeError(ctx, resp, badRouteError(msg, req.Method, req.URL.Path))
		return
	}

	switch method {
	case "MakeHat":
		s.serveMakeHat(ctx, resp, req)
		return
	default:
		msg := fmt.Sprintf("no handler for path %q", req.URL.Path)
		s.writeError(ctx, resp, badRouteError(msg, req.Method, req.URL.Path))
		return
	}
}

func (s *haberdasherServer) serveMakeHat(ctx context.Context, resp http.ResponseWriter, req *http.Request) {
	header := req.Header.Get("Content-Type")
	i := strings.Index(header, ";")
	if i == -1 {
		i = len(header)
	}
	switch strings.TrimSpace(strings.ToLower(header[:i])) {
	case "application/json":
		s.serveMakeHatJSON(ctx, resp, req)
	case "application/protobuf":
		s.serveMakeHatProtobuf(ctx, resp, req)
	default:
		msg := fmt.Sprintf("unexpected Content-Type: %q", req.Header.Get("Content-Type"))
		twerr := badRouteError(msg, req.Method, req.URL.Path)
		s.writeError(ctx, resp, twerr)
	}
}

func (s *haberdasherServer) serveMakeHatJSON(ctx context.Context, resp http.ResponseWriter, req *http.Request) {
	var err error
	ctx = ctxsetters.WithMethodName(ctx, "MakeHat")
	ctx, err = callRequestRouted(ctx, s.hooks)
	if err != nil {
		s.writeError(ctx, resp, err)
		return
	}

	d := json.NewDecoder(req.Body)
	rawReqBody := json.RawMessage{}
	if err := d.Decode(&rawReqBody); err != nil {
		s.handleRequestBodyError(ctx, resp, "the json request could not be decoded", err)
		return
	}
	reqContent := new(Size)
	unmarshaler := protojson.UnmarshalOptions{DiscardUnknown: true}
	if err = unmarshaler.Unmarshal(rawReqBody, reqContent); err != nil {
		s.handleRequestBodyError(ctx, resp, "the json request could not be decoded", err)
		return
	}

	handler := s.Haberdasher.MakeHat
	if s.interceptor != nil {
		handler = func(ctx context.Context, req *Size) (*Hat, error) {
			resp, err := s.interceptor(
				func(ctx context.Context, req interface{}) (interface{}, error) {
					typedReq, ok := req.(*Size)
					if !ok {
						return nil, twirp.InternalError("failed type assertion req.(*Size) when calling interceptor")
					}
					return s.Haberdasher.MakeHat(ctx, typedReq)
				},
			)(ctx, req)
			if resp != nil {
				typedResp, ok := resp.(*Hat)
				if !ok {
					return nil, twirp.InternalError("failed type assertion resp.(*Hat) when calling interceptor")
				}
				return typedResp, err
			}
			return nil, err
		}
	}

	// Call service method
	var respContent *Hat
	func() {
		defer ensurePanicResponses(ctx, resp, s.hooks)
		respContent, err = handler(ctx, reqContent)
	}()

	if err != nil {
		s.writeError(ctx, resp, err)
		return
	}
	if respContent == nil {
		s.writeError(ctx, resp, twirp.InternalError("received a nil *Hat and nil error while calling MakeHat. nil responses are not supported"))
		return
	}

	ctx = callResponsePrepared(ctx, s.hooks)

	marshaler := &protojson.MarshalOptions{UseProtoNames: !s.jsonCamelCaseNames, EmitUnpopulated: !s.jsonSkipDefaults}
	respBytes, err := marshaler.Marshal(respContent)
	if err != nil {
		s.writeError(ctx, resp, wrapInternal(err, "failed to marshal json response"))
		return
	}

	ctx = ctxsetters.WithStatusCode(ctx, http.StatusOK)
	resp.Header().Set("Content-Type", "application/json")
	resp.Header().Set("Content-Length", strconv.Itoa(len(respBytes)))
	resp.WriteHeader(http.StatusOK)

	if n, err := resp.Write(respBytes); err != nil {
		msg := fmt.Sprintf("failed to write response, %d of %d bytes written: %s", n, len(respBytes), err.Error())
		twerr := twirp.NewError(twirp.Unknown, msg)
		ctx = callError(ctx, s.hooks, twerr)
	}
	callResponseSent(ctx, s.hooks)
}

func (s *haberdasherServer) serveMakeHatProtobuf(ctx context.Context, resp http.ResponseWriter, req *http.Request) {
	var err error
	ctx = ctxsetters.WithMethodName(ctx, "MakeHat")
	ctx, err = callRequestRouted(ctx, s.hooks)
	if err != nil {
		s.writeError(ctx, resp, err)
		return
	}

	buf, err := ioutil.ReadAll(req.Body)
	if err != nil {
		s.handleRequestBodyError(ctx, resp, "failed to read request body", err)
		return
	}
	reqContent := new(Size)
	if err = proto.Unmarshal(buf, reqContent); err != nil {
		s.writeError(ctx, resp, malformedRequestError("the protobuf request could not be decoded"))
		return
	}

	handler := s.Haberdasher.MakeHat
	if s.interceptor != nil {
		handler = func(ctx context.Context, req *Size) (*Hat, error) {
			resp, err := s.interceptor(
				func(ctx context.Context, req interface{}) (interface{}, error) {
					typedReq, ok := req.(*Size)
					if !ok {
						return nil, twirp.InternalError("failed type assertion req.(*Size) when calling interceptor")
					}
					return s.Haberdasher.MakeHat(ctx, typedReq)
				},
			)(ctx, req)
			if resp != nil {
				typedResp, ok := resp.(*Hat)
				if !ok {
					return nil, twirp.InternalError("failed type assertion resp.(*Hat) when calling interceptor")
				}
				return typedResp, err
			}
			return nil, err
		}
	}

	// Call service method
	var respContent *Hat
	func() {
		defer ensurePanicResponses(ctx, resp, s.hooks)
		respContent, err = handler(ctx, reqContent)
	}()

	if err != nil {
		s.writeError(ctx, resp, err)
		return
	}
	if respContent == nil {
		s.writeError(ctx, resp, twirp.InternalError("received a nil *Hat and nil error while calling MakeHat. nil responses are not supported"))
		return
	}

	ctx = callResponsePrepared(ctx, s.hooks)

	respBytes, err := proto.Marshal(respContent)
	if err != nil {
		s.writeError(ctx, resp, wrapInternal(err, "failed to marshal proto response"))
		return
	}

	ctx = ctxsetters.WithStatusCode(ctx, http.StatusOK)
	resp.Header().Set("Content-Type", "application/protobuf")
	resp.Header().Set("Content-Length", strconv.Itoa(len(respBytes)))
	resp.WriteHeader(http.StatusOK)
	if n, err := resp.Write(respBytes); err != nil {
		msg := fmt.Sprintf("failed to write response, %d of %d bytes written: %s", n, len(respBytes), err.Error())
		twerr := twirp.NewError(twirp.Unknown, msg)
		ctx = callError(ctx, s.hooks, twerr)
	}
	callResponseSent(ctx, s.hooks)
}

func (s *haberdasherServer) ServiceDescriptor() ([]byte, int) {
	return twirpFileDescriptor0, 0
}

func (s *haberdasherServer) ProtocGenTwirpVersion() string {
	return "v8.0.0"
}

// PathPrefix returns the base service path, in the form: "/<prefix>/<package>.<Service>/"
// that is everything in a Twirp route except for the <Method>. This can be used for routing,
// for example to identify the requests that are targeted to this service in a mux.
func (s *haberdasherServer) PathPrefix() string {
	return baseServicePath(s.pathPrefix, "twirp.internal.twirptest", "Haberdasher")
}

// =====
// Utils
// =====

// HTTPClient is the interface used by generated clients to send HTTP requests.
// It is fulfilled by *(net/http).Client, which is sufficient for most users.
// Users can provide their own implementation for special retry policies.
//
// HTTPClient implementations should not follow redirects. Redirects are
// automatically disabled if *(net/http).Client is passed to client
// constructors. See the withoutRedirects function in this file for more
// details.
type HTTPClient interface {
	Do(req *http.Request) (*http.Response, error)
}

// TwirpServer is the interface generated server structs will support: they're
// HTTP handlers with additional methods for accessing metadata about the
// service. Those accessors are a low-level API for building reflection tools.
// Most people can think of TwirpServers as just http.Handlers.
type TwirpServer interface {
	http.Handler

	// ServiceDescriptor returns gzipped bytes describing the .proto file that
	// this service was generated from. Once unzipped, the bytes can be
	// unmarshalled as a
	// google.golang.org/protobuf/types/descriptorpb.FileDescriptorProto.
	//
	// The returned integer is the index of this particular service within that
	// FileDescriptorProto's 'Service' slice of ServiceDescriptorProtos. This is a
	// low-level field, expected to be used for reflection.
	ServiceDescriptor() ([]byte, int)

	// ProtocGenTwirpVersion is the semantic version string of the version of
	// twirp used to generate this file.
	ProtocGenTwirpVersion() string

	// PathPrefix returns the HTTP URL path prefix for all methods handled by this
	// service. This can be used with an HTTP mux to route Twirp requests.
	// The path prefix is in the form: "/<prefix>/<package>.<Service>/"
	// that is, everything in a Twirp route except for the <Method> at the end.
	PathPrefix() string
}

func newServerOpts(opts []interface{}) *twirp.ServerOptions {
	serverOpts := &twirp.ServerOptions{}
	for _, opt := range opts {
		switch o := opt.(type) {
		case twirp.ServerOption:
			o(serverOpts)
		case *twirp.ServerHooks: // backwards compatibility, allow to specify hooks as an argument
			twirp.WithServerHooks(o)(serverOpts)
		case nil: // backwards compatibility, allow nil value for the argument
			continue
		default:
			panic(fmt.Sprintf("Invalid option type %T, please use a twirp.ServerOption", o))
		}
	}
	return serverOpts
}

// WriteError writes an HTTP response with a valid Twirp error format (code, msg, meta).
// Useful outside of the Twirp server (e.g. http middleware), but does not trigger hooks.
// If err is not a twirp.Error, it will get wrapped with twirp.InternalErrorWith(err)
func WriteError(resp http.ResponseWriter, err error) {
	writeError(context.Background(), resp, err, nil)
}

// writeError writes Twirp errors in the response and triggers hooks.
func writeError(ctx context.Context, resp http.ResponseWriter, err error, hooks *twirp.ServerHooks) {
	// Non-twirp errors are wrapped as Internal (default)
	twerr, ok := err.(twirp.Error)
	if !ok {
		twerr = twirp.InternalErrorWith(err)
	}

	statusCode := twirp.ServerHTTPStatusFromErrorCode(twerr.Code())
	ctx = ctxsetters.WithStatusCode(ctx, statusCode)
	ctx = callError(ctx, hooks, twerr)

	respBody := marshalErrorToJSON(twerr)

	resp.Header().Set("Content-Type", "application/json") // Error responses are always JSON
	resp.Header().Set("Content-Length", strconv.Itoa(len(respBody)))
	resp.WriteHeader(statusCode) // set HTTP status code and send response

	_, writeErr := resp.Write(respBody)
	if writeErr != nil {
		// We have three options here. We could log the error, call the Error
		// hook, or just silently ignore the error.
		//
		// Logging is unacceptable because we don't have a user-controlled
		// logger; writing out to stderr without permission is too rude.
		//
		// Calling the Error hook would confuse users: it would mean the Error
		// hook got called twice for one request, which is likely to lead to
		// duplicated log messages and metrics, no matter how well we document
		// the behavior.
		//
		// Silently ignoring the error is our least-bad option. It's highly
		// likely that the connection is broken and the original 'err' says
		// so anyway.
		_ = writeErr
	}

	callResponseSent(ctx, hooks)
}

// sanitizeBaseURL parses the the baseURL, and adds the "http" scheme if needed.
// If the URL is unparsable, the baseURL is returned unchaged.
func sanitizeBaseURL(baseURL string) string {
	u, err := url.Parse(baseURL)
	if err != nil {
		return baseURL // invalid URL will fail later when making requests
	}
	if u.Scheme == "" {
		u.Scheme = "http"
	}
	return u.String()
}

// baseServicePath composes the path prefix for the service (without <Method>).
// e.g.: baseServicePath("/twirp", "my.pkg", "MyService")
//       returns => "/twirp/my.pkg.MyService/"
// e.g.: baseServicePath("", "", "MyService")
//       returns => "/MyService/"
func baseServicePath(prefix, pkg, service string) string {
	fullServiceName := service
	if pkg != "" {
		fullServiceName = pkg + "." + service
	}
	return path.Join("/", prefix, fullServiceName) + "/"
}

// parseTwirpPath extracts path components form a valid Twirp route.
// Expected format: "[<prefix>]/<package>.<Service>/<Method>"
// e.g.: prefix, pkgService, method := parseTwirpPath("/twirp/pkg.Svc/MakeHat")
func parseTwirpPath(path string) (string, string, string) {
	parts := strings.Split(path, "/")
	if len(parts) < 2 {
		return "", "", ""
	}
	method := parts[len(parts)-1]
	pkgService := parts[len(parts)-2]
	prefix := strings.Join(parts[0:len(parts)-2], "/")
	return prefix, pkgService, method
}

// getCustomHTTPReqHeaders retrieves a copy of any headers that are set in
// a context through the twirp.WithHTTPRequestHeaders function.
// If there are no headers set, or if they have the wrong type, nil is returned.
func getCustomHTTPReqHeaders(ctx context.Context) http.Header {
	header, ok := twirp.HTTPRequestHeaders(ctx)
	if !ok || header == nil {
		return nil
	}
	copied := make(http.Header)
	for k, vv := range header {
		if vv == nil {
			copied[k] = nil
			continue
		}
		copied[k] = make([]string, len(vv))
		copy(copied[k], vv)
	}
	return copied
}

// newRequest makes an http.Request from a client, adding common headers.
func newRequest(ctx context.Context, url string, reqBody io.Reader, contentType string) (*http.Request, error) {
	req, err := http.NewRequest("POST", url, reqBody)
	if err != nil {
		return nil, err
	}
	req = req.WithContext(ctx)
	if customHeader := getCustomHTTPReqHeaders(ctx); customHeader != nil {
		req.Header = customHeader
	}
	req.Header.Set("Accept", contentType)
	req.Header.Set("Content-Type", contentType)
	req.Header.Set("Twirp-Version", "v8.0.0")
	return req, nil
}

// JSON serialization for errors
type twerrJSON struct {
	Code string            `json:"code"`
	Msg  string            `json:"msg"`
	Meta map[string]string `json:"meta,omitempty"`
}

// marshalErrorToJSON returns JSON from a twirp.Error, that can be used as HTTP error response body.
// If serialization fails, it will use a descriptive Internal error instead.
func marshalErrorToJSON(twerr twirp.Error) []byte {
	// make sure that msg is not too large
	msg := twerr.Msg()
	if len(msg) > 1e6 {
		msg = msg[:1e6]
	}

	tj := twerrJSON{
		Code: string(twerr.Code()),
		Msg:  msg,
		Meta: twerr.MetaMap(),
	}

	buf, err := json.Marshal(&tj)
	if err != nil {
		buf = []byte("{\"type\": \"" + twirp.Internal + "\", \"msg\": \"There was an error but it could not be serialized into JSON\"}") // fallback
	}

	return buf
}

// errorFromResponse builds a twirp.Error from a non-200 HTTP response.
// If the response has a valid serialized Twirp error, then it's returned.
// If not, the response status code is used to generate a similar twirp
// error. See twirpErrorFromIntermediary for more info on intermediary errors.
func errorFromResponse(resp *http.Response) twirp.Error {
	statusCode := resp.StatusCode
	statusText := http.StatusText(statusCode)

	if isHTTPRedirect(statusCode) {
		// Unexpected redirect: it must be an error from an intermediary.
		// Twirp clients don't follow redirects automatically, Twirp only handles
		// POST requests, redirects should only happen on GET and HEAD requests.
		location := resp.Header.Get("Location")
		msg := fmt.Sprintf("unexpected HTTP status code %d %q received, Location=%q", statusCode, statusText, location)
		return twirpErrorFromIntermediary(statusCode, msg, location)
	}

	respBodyBytes, err := ioutil.ReadAll(resp.Body)
	if err != nil {
		return wrapInternal(err, "failed to read server error response body")
	}

	var tj twerrJSON
	dec := json.NewDecoder(bytes.NewReader(respBodyBytes))
	dec.DisallowUnknownFields()
	if err := dec.Decode(&tj); err != nil || tj.Code == "" {
		// Invalid JSON response; it must be an error from an intermediary.
		msg := fmt.Sprintf("Error from intermediary with HTTP status code %d %q", statusCode, statusText)
		return twirpErrorFromIntermediary(statusCode, msg, string(respBodyBytes))
	}

	errorCode := twirp.ErrorCode(tj.Code)
	if !twirp.IsValidErrorCode(errorCode) {
		msg := "invalid type returned from server error response: " + tj.Code
		return twirp.InternalError(msg).WithMeta("body", string(respBodyBytes))
	}

	twerr := twirp.NewError(errorCode, tj.Msg)
	for k, v := range tj.Meta {
		twerr = twerr.WithMeta(k, v)
	}
	return twerr
}

// twirpErrorFromIntermediary maps HTTP errors from non-twirp sources to twirp errors.
// The mapping is similar to gRPC: https://github.com/grpc/grpc/blob/master/doc/http-grpc-status-mapping.md.
// Returned twirp Errors have some additional metadata for inspection.
func twirpErrorFromIntermediary(status int, msg string, bodyOrLocation string) twirp.Error {
	var code twirp.ErrorCode
	if isHTTPRedirect(status) { // 3xx
		code = twirp.Internal
	} else {
		switch status {
		case 400: // Bad Request
			code = twirp.Internal
		case 401: // Unauthorized
			code = twirp.Unauthenticated
		case 403: // Forbidden
			code = twirp.PermissionDenied
		case 404: // Not Found
			code = twirp.BadRoute
		case 429: // Too Many Requests
			code = twirp.ResourceExhausted
		case 502, 503, 504: // Bad Gateway, Service Unavailable, Gateway Timeout
			code = twirp.Unavailable
		default: // All other codes
			code = twirp.Unknown
		}
	}

	twerr := twirp.NewError(code, msg)
	twerr = twerr.WithMeta("http_error_from_intermediary", "true") // to easily know if this error was from intermediary
	twerr = twerr.WithMeta("status_code", strconv.Itoa(status))
	if isHTTPRedirect(status) {
		twerr = twerr.WithMeta("location", bodyOrLocation)
	} else {
		twerr = twerr.WithMeta("body", bodyOrLocation)
	}
	return twerr
}

func isHTTPRedirect(status int) bool {
	return status >= 300 && status <= 399
}

// wrapInternal wraps an error with a prefix as an Internal error.
// The original error cause is accessible by github.com/pkg/errors.Cause.
func wrapInternal(err error, prefix string) twirp.Error {
	return twirp.InternalErrorWith(&wrappedError{prefix: prefix, cause: err})
}

type wrappedError struct {
	prefix string
	cause  error
}

func (e *wrappedError) Error() string { return e.prefix + ": " + e.cause.Error() }
func (e *wrappedError) Unwrap() error { return e.cause } // for go1.13 + errors.Is/As
func (e *wrappedError) Cause() error  { return e.cause } // for github.com/pkg/errors

// ensurePanicResponses makes sure that rpc methods causing a panic still result in a Twirp Internal
// error response (status 500), and error hooks are properly called with the panic wrapped as an error.
// The panic is re-raised so it can be handled normally with middleware.
func ensurePanicResponses(ctx context.Context, resp http.ResponseWriter, hooks *twirp.ServerHooks) {
	if r := recover(); r != nil {
		// Wrap the panic as an error so it can be passed to error hooks.
		// The original error is accessible from error hooks, but not visible in the response.
		err := errFromPanic(r)
		twerr := &internalWithCause{msg: "Internal service panic", cause: err}
		// Actually write the error
		writeError(ctx, resp, twerr, hooks)
		// If possible, flush the error to the wire.
		f, ok := resp.(http.Flusher)
		if ok {
			f.Flush()
		}

		panic(r)
	}
}

// errFromPanic returns the typed error if the recovered panic is an error, otherwise formats as error.
func errFromPanic(p interface{}) error {
	if err, ok := p.(error); ok {
		return err
	}
	return fmt.Errorf("panic: %v", p)
}

// internalWithCause is a Twirp Internal error wrapping an original error cause,
// but the original error message is not exposed on Msg(). The original error
// can be checked with go1.13+ errors.Is/As, and also by (github.com/pkg/errors).Unwrap
type internalWithCause struct {
	msg   string
	cause error
}

func (e *internalWithCause) Unwrap() error                               { return e.cause } // for go1.13 + errors.Is/As
func (e *internalWithCause) Cause() error                                { return e.cause } // for github.com/pkg/errors
func (e *internalWithCause) Error() string                               { return e.msg + ": " + e.cause.Error() }
func (e *internalWithCause) Code() twirp.ErrorCode                       { return twirp.Internal }
func (e *internalWithCause) Msg() string                                 { return e.msg }
func (e *internalWithCause) Meta(key string) string                      { return "" }
func (e *internalWithCause) MetaMap() map[string]string                  { return nil }
func (e *internalWithCause) WithMeta(key string, val string) twirp.Error { return e }

// malformedRequestError is used when the twirp server cannot unmarshal a request
func malformedRequestError(msg string) twirp.Error {
	return twirp.NewError(twirp.Malformed, msg)
}

// badRouteError is used when the twirp server cannot route a request
func badRouteError(msg string, method, url string) twirp.Error {
	err := twirp.NewError(twirp.BadRoute, msg)
	err = err.WithMeta("twirp_invalid_route", method+" "+url)
	return err
}

// withoutRedirects makes sure that the POST request can not be redirected.
// The standard library will, by default, redirect requests (including POSTs) if it gets a 302 or
// 303 response, and also 301s in go1.8. It redirects by making a second request, changing the
// method to GET and removing the body. This produces very confusing error messages, so instead we
// set a redirect policy that always errors. This stops Go from executing the redirect.
//
// We have to be a little careful in case the user-provided http.Client has its own CheckRedirect
// policy - if so, we'll run through that policy first.
//
// Because this requires modifying the http.Client, we make a new copy of the client and return it.
func withoutRedirects(in *http.Client) *http.Client {
	copy := *in
	copy.CheckRedirect = func(req *http.Request, via []*http.Request) error {
		if in.CheckRedirect != nil {
			// Run the input's redirect if it exists, in case it has side effects, but ignore any error it
			// returns, since we want to use ErrUseLastResponse.
			err := in.CheckRedirect(req, via)
			_ = err // Silly, but this makes sure generated code passes errcheck -blank, which some people use.
		}
		return http.ErrUseLastResponse
	}
	return &copy
}

// doProtobufRequest makes a Protobuf request to the remote Twirp service.
func doProtobufRequest(ctx context.Context, client HTTPClient, hooks *twirp.ClientHooks, url string, in, out proto.Message) (_ context.Context, err error) {
	reqBodyBytes, err := proto.Marshal(in)
	if err != nil {
		return ctx, wrapInternal(err, "failed to marshal proto request")
	}
	reqBody := bytes.NewBuffer(reqBodyBytes)
	if err = ctx.Err(); err != nil {
		return ctx, wrapInternal(err, "aborted because context was done")
	}

	req, err := newRequest(ctx, url, reqBody, "application/protobuf")
	if err != nil {
		return ctx, wrapInternal(err, "could not build request")
	}
	ctx, err = callClientRequestPrepared(ctx, hooks, req)
	if err != nil {
		return ctx, err
	}

	req = req.WithContext(ctx)
	resp, err := client.Do(req)
	if err != nil {
		return ctx, wrapInternal(err, "failed to do request")
	}

	defer func() {
		cerr := resp.Body.Close()
		if err == nil && cerr != nil {
			err = wrapInternal(cerr, "failed to close response body")
		}
	}()

	if err = ctx.Err(); err != nil {
		return ctx, wrapInternal(err, "aborted because context was done")
	}

	if resp.StatusCode != 200 {
		return ctx, errorFromResponse(resp)
	}

	respBodyBytes, err := ioutil.ReadAll(resp.Body)
	if err != nil {
		return ctx, wrapInternal(err, "failed to read response body")
	}
	if err = ctx.Err(); err != nil {
		return ctx, wrapInternal(err, "aborted because context was done")
	}

	if err = proto.Unmarshal(respBodyBytes, out); err != nil {
		return ctx, wrapInternal(err, "failed to unmarshal proto response")
	}
	return ctx, nil
}

// doJSONRequest makes a JSON request to the remote Twirp service.
func doJSONRequest(ctx context.Context, client HTTPClient, hooks *twirp.ClientHooks, url string, in, out proto.Message) (_ context.Context, err error) {
	marshaler := &protojson.MarshalOptions{UseProtoNames: true}
	reqBytes, err := marshaler.Marshal(in)
	if err != nil {
		return ctx, wrapInternal(err, "failed to marshal json request")
	}
	if err = ctx.Err(); err != nil {
		return ctx, wrapInternal(err, "aborted because context was done")
	}

	req, err := newRequest(ctx, url, bytes.NewReader(reqBytes), "application/json")
	if err != nil {
		return ctx, wrapInternal(err, "could not build request")
	}
	ctx, err = callClientRequestPrepared(ctx, hooks, req)
	if err != nil {
		return ctx, err
	}

	req = req.WithContext(ctx)
	resp, err := client.Do(req)
	if err != nil {
		return ctx, wrapInternal(err, "failed to do request")
	}

	defer func() {
		cerr := resp.Body.Close()
		if err == nil && cerr != nil {
			err = wrapInternal(cerr, "failed to close response body")
		}
	}()

	if err = ctx.Err(); err != nil {
		return ctx, wrapInternal(err, "aborted because context was done")
	}

	if resp.StatusCode != 200 {
		return ctx, errorFromResponse(resp)
	}

	d := json.NewDecoder(resp.Body)
	rawRespBody := json.RawMessage{}
	if err := d.Decode(&rawRespBody); err != nil {
		return ctx, wrapInternal(err, "failed to unmarshal json response")
	}
	unmarshaler := protojson.UnmarshalOptions{DiscardUnknown: true}
	if err = unmarshaler.Unmarshal(rawRespBody, out); err != nil {
		return ctx, wrapInternal(err, "failed to unmarshal json response")
	}
	if err = ctx.Err(); err != nil {
		return ctx, wrapInternal(err, "aborted because context was done")
	}
	return ctx, nil
}

// Call twirp.ServerHooks.RequestReceived if the hook is available
func callRequestReceived(ctx context.Context, h *twirp.ServerHooks) (context.Context, error) {
	if h == nil || h.RequestReceived == nil {
		return ctx, nil
	}
	return h.RequestReceived(ctx)
}

// Call twirp.ServerHooks.RequestRouted if the hook is available
func callRequestRouted(ctx context.Context, h *twirp.ServerHooks) (context.Context, error) {
	if h == nil || h.RequestRouted == nil {
		return ctx, nil
	}
	return h.RequestRouted(ctx)
}

// Call twirp.ServerHooks.ResponsePrepared if the hook is available
func callResponsePrepared(ctx context.Context, h *twirp.ServerHooks) context.Context {
	if h == nil || h.ResponsePrepared == nil {
		return ctx
	}
	return h.ResponsePrepared(ctx)
}

// Call twirp.ServerHooks.ResponseSent if the hook is available
func callResponseSent(ctx context.Context, h *twirp.ServerHooks) {
	if h == nil || h.ResponseSent == nil {
		return
	}
	h.ResponseSent(ctx)
}

// Call twirp.ServerHooks.Error if the hook is available
func callError(ctx context.Context, h *twirp.ServerHooks, err twirp.Error) context.Context {
	if h == nil || h.Error == nil {
		return ctx
	}
	return h.Error(ctx, err)
}

func callClientResponseReceived(ctx context.Context, h *twirp.ClientHooks) {
	if h == nil || h.ResponseReceived == nil {
		return
	}
	h.ResponseReceived(ctx)
}

func callClientRequestPrepared(ctx context.Context, h *twirp.ClientHooks, req *http.Request) (context.Context, error) {
	if h == nil || h.RequestPrepared == nil {
		return ctx, nil
	}
	return h.RequestPrepared(ctx, req)
}

func callClientError(ctx context.Context, h *twirp.ClientHooks, err twirp.Error) {
	if h == nil || h.Error == nil {
		return
	}
	h.Error(ctx, err)
}

var twirpFileDescriptor0 = []byte{
	// 187 bytes of a gzipped FileDescriptorProto
	0x1f, 0x8b, 0x08, 0x00, 0x00, 0x00, 0x00, 0x00, 0x02, 0xff, 0xe2, 0xe2, 0x2d, 0x4e, 0x2d, 0x2a,
	0xcb, 0x4c, 0x4e, 0xd5, 0x2b, 0x28, 0xca, 0x2f, 0xc9, 0x17, 0x92, 0x28, 0x29, 0xcf, 0x2c, 0x2a,
	0xd0, 0xcb, 0xcc, 0x2b, 0x49, 0x2d, 0xca, 0x4b, 0xcc, 0xd1, 0x03, 0x73, 0x4b, 0x52, 0x8b, 0x4b,
	0x94, 0x9c, 0xb9, 0x98, 0x3d, 0x12, 0x4b, 0x84, 0x84, 0xb8, 0x58, 0x8a, 0x33, 0xab, 0x52, 0x25,
	0x18, 0x15, 0x18, 0x35, 0x58, 0x83, 0xc0, 0x6c, 0x21, 0x11, 0x2e, 0xd6, 0xe4, 0xfc, 0x9c, 0xfc,
	0x22, 0x09, 0x26, 0x05, 0x46, 0x0d, 0xce, 0x20, 0x08, 0x07, 0xa4, 0x32, 0x2f, 0x31, 0x37, 0x55,
	0x82, 0x19, 0x2c, 0x08, 0x66, 0x2b, 0xc9, 0x71, 0xb1, 0x04, 0x83, 0x74, 0x88, 0x71, 0xb1, 0x65,
	0xe6, 0x25, 0x67, 0xa4, 0x16, 0x43, 0xcd, 0x81, 0xf2, 0x8c, 0xc2, 0xb9, 0xb8, 0x3d, 0x12, 0x93,
	0x52, 0x8b, 0x52, 0x12, 0x8b, 0x33, 0x52, 0x8b, 0x84, 0x3c, 0xb8, 0xd8, 0x7d, 0x13, 0xb3, 0x53,
	0x41, 0xf6, 0xca, 0xe9, 0xe1, 0x72, 0x99, 0x1e, 0xc8, 0x44, 0x29, 0x59, 0xdc, 0xf2, 0x1e, 0x89,
	0x25, 0x4e, 0x3c, 0x51, 0x5c, 0xfa, 0x70, 0x91, 0x24, 0x36, 0xb0, 0x67, 0x8d, 0x01, 0x01, 0x00,
	0x00, 0xff, 0xff, 0xba, 0x05, 0x11, 0xed, 0xfd, 0x00, 0x00, 0x00,
}<|MERGE_RESOLUTION|>--- conflicted
+++ resolved
@@ -234,11 +234,11 @@
 
 type haberdasherServer struct {
 	Haberdasher
-	interceptor        twirp.Interceptor
-	hooks              *twirp.ServerHooks
-	pathPrefix         string // prefix for routing
-	jsonSkipDefaults   bool   // do not include unpopulated fields (default values) in the response
-	jsonCamelCaseNames bool   // JSON fields are serialized as lowerCamelCase rather than keeping the original proto names
+	interceptor      twirp.Interceptor
+	hooks            *twirp.ServerHooks
+	pathPrefix       string // prefix for routing
+	jsonSkipDefaults bool   // do not include unpopulated fields (default values) in the response
+	jsonCamelCase    bool   // JSON fields are serialized as lowerCamelCase rather than keeping the original proto names
 }
 
 // NewHaberdasherServer builds a TwirpServer that can be used as an http.Handler to handle
@@ -250,26 +250,20 @@
 	// Using ReadOpt allows backwards and forwads compatibility with new options in the future
 	jsonSkipDefaults := false
 	_ = serverOpts.ReadOpt("jsonSkipDefaults", &jsonSkipDefaults)
+	jsonCamelCase := false
+	_ = serverOpts.ReadOpt("jsonCamelCase", &jsonCamelCase)
 	var pathPrefix string
 	if ok := serverOpts.ReadOpt("pathPrefix", &pathPrefix); !ok {
 		pathPrefix = "/twirp" // default prefix
 	}
 
 	return &haberdasherServer{
-<<<<<<< HEAD
-		Haberdasher:        svc,
-		pathPrefix:         serverOpts.PathPrefix(),
-		interceptor:        twirp.ChainInterceptors(serverOpts.Interceptors...),
-		hooks:              serverOpts.Hooks,
-		jsonSkipDefaults:   serverOpts.JSONSkipDefaults,
-		jsonCamelCaseNames: serverOpts.JSONCamelCaseNames,
-=======
 		Haberdasher:      svc,
 		hooks:            serverOpts.Hooks,
 		interceptor:      twirp.ChainInterceptors(serverOpts.Interceptors...),
 		pathPrefix:       pathPrefix,
 		jsonSkipDefaults: jsonSkipDefaults,
->>>>>>> ef48131c
+		jsonCamelCase:    jsonCamelCase,
 	}
 }
 
@@ -422,7 +416,7 @@
 
 	ctx = callResponsePrepared(ctx, s.hooks)
 
-	marshaler := &protojson.MarshalOptions{UseProtoNames: !s.jsonCamelCaseNames, EmitUnpopulated: !s.jsonSkipDefaults}
+	marshaler := &protojson.MarshalOptions{UseProtoNames: !s.jsonCamelCase, EmitUnpopulated: !s.jsonSkipDefaults}
 	respBytes, err := marshaler.Marshal(respContent)
 	if err != nil {
 		s.writeError(ctx, resp, wrapInternal(err, "failed to marshal json response"))
